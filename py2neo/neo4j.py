--- conflicted
+++ resolved
@@ -50,14 +50,8 @@
                                   ClientError as _ClientError,
                                   ServerError as _ServerError)
 from .packages.jsonstream import assembled, grouped
-<<<<<<< HEAD
-from .packages.httpstream.numbers import CREATED, NOT_FOUND, CONFLICT, BAD_REQUEST
-from .packages.urimagic import (Authority, URI, URITemplate,
-                                Query, percent_encode)
-=======
 from .packages.httpstream.numbers import CREATED, NOT_FOUND, CONFLICT
 from .packages.urimagic import percent_encode, URI, URITemplate
->>>>>>> 57d2124c
 
 from . import __version__
 from .exceptions import *
